--- conflicted
+++ resolved
@@ -29,11 +29,8 @@
             Box::new(super::plot_demo::PlotDemo::default()),
             Box::new(super::scrolling::Scrolling::default()),
             Box::new(super::sliders::Sliders::default()),
-<<<<<<< HEAD
             Box::new(super::table_demo::TableDemo::default()),
-=======
             Box::new(super::text_edit::TextEdit::default()),
->>>>>>> 4fe5fa6c
             Box::new(super::widget_gallery::WidgetGallery::default()),
             Box::new(super::window_options::WindowOptions::default()),
             Box::new(super::tests::WindowResizeTest::default()),
